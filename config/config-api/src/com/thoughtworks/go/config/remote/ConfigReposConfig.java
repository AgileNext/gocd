--- conflicted
+++ resolved
@@ -59,7 +59,6 @@
         this.errors().add(fieldName,message);
     }
 
-<<<<<<< HEAD
     public ConfigRepoConfig getConfigRepo(MaterialConfig config) {
         for(ConfigRepoConfig repoConfig : this)
         {
@@ -70,13 +69,13 @@
     }
 
     public boolean hasMaterialWithFingerprint(String fingerprint) {
-        for(ConfigRepoConfig repoConfig : this)
-        {
-            if(repoConfig.hasMaterialWithFingerprint(fingerprint))
+        for (ConfigRepoConfig repoConfig : this) {
+            if (repoConfig.hasMaterialWithFingerprint(fingerprint))
                 return true;
         }
         return false;
-=======
+    }
+
     public boolean isReferenceAllowed(ConfigOrigin from, ConfigOrigin to) {
 
         if(isLocal(from) && !isLocal(to))
@@ -89,6 +88,5 @@
         if(from == null)
             return true;
         return from.isLocal();
->>>>>>> 840a34ec
     }
 }