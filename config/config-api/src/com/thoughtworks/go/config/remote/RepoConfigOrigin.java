/*************************GO-LICENSE-START*********************************
 * Copyright 2014 ThoughtWorks, Inc.
 *
 * Licensed under the Apache License, Version 2.0 (the "License");
 * you may not use this file except in compliance with the License.
 * You may obtain a copy of the License at
 *
 *    http://www.apache.org/licenses/LICENSE-2.0
 *
 * Unless required by applicable law or agreed to in writing, software
 * distributed under the License is distributed on an "AS IS" BASIS,
 * WITHOUT WARRANTIES OR CONDITIONS OF ANY KIND, either express or implied.
 * See the License for the specific language governing permissions and
 * limitations under the License.
 *************************GO-LICENSE-END***********************************/
package com.thoughtworks.go.config.remote;

import com.thoughtworks.go.config.materials.ScmMaterialConfig;
import com.thoughtworks.go.domain.materials.MaterialConfig;
import com.thoughtworks.go.util.StringUtil;

/**
 * @understands that configuration is defined in versioned source code repository at particular revision.
 */
public class RepoConfigOrigin implements ConfigOrigin {

    private ConfigRepoConfig configRepo;
    private String revision;

    public RepoConfigOrigin()
    {
    }
    public RepoConfigOrigin(ConfigRepoConfig configRepo,String revision)
    {
        this.configRepo = configRepo;
        this.revision = revision;
    }

    public boolean equals(Object o) {
        if (this == o) {
            return true;
        }
        if (o == null || getClass() != o.getClass()) {
            return false;
        }

        RepoConfigOrigin repoConfigOrigin = (RepoConfigOrigin) o;

        if (!revision.equals(repoConfigOrigin.revision)) {
            return false;
        }
        if (configRepo != null ? !configRepo.equals(repoConfigOrigin.configRepo) : repoConfigOrigin.configRepo != null) {
            return false;
        }

        return true;
    }

    public int hashCode() {
        return revision != null ? revision.hashCode() : 0;
    }

    @Override
    public boolean canEdit() {
        // if there will be implementation to edit repository then this
        // class should participate in providing info on how to do that
        return false;
    }

    @Override
    public boolean isLocal() {
        return false;
    }

    @Override
    public String displayName() {
<<<<<<< HEAD
        return configRepo.getMaterialConfig().getDisplayName() + " at " + revision;
    }
=======
        MaterialConfig materialConfig = configRepo != null ?
                configRepo.getMaterialConfig() : null;
        String materialName = materialConfig != null ?
                    materialConfig.getDisplayName() : "NULL material";
        return String.format("%s at %s", materialName, revision);
    }

>>>>>>> 02b82020
    public MaterialConfig getMaterial() {
        if(configRepo == null)
            return  null;
        return configRepo.getMaterialConfig();
    }

    public boolean isFromRevision(String revision) {
        return this.revision.equals(revision);
    }

    public void setConfigRepo(ConfigRepoConfig configRepo) {
        this.configRepo = configRepo;
    }
}<|MERGE_RESOLUTION|>--- conflicted
+++ resolved
@@ -74,10 +74,6 @@
 
     @Override
     public String displayName() {
-<<<<<<< HEAD
-        return configRepo.getMaterialConfig().getDisplayName() + " at " + revision;
-    }
-=======
         MaterialConfig materialConfig = configRepo != null ?
                 configRepo.getMaterialConfig() : null;
         String materialName = materialConfig != null ?
@@ -85,7 +81,6 @@
         return String.format("%s at %s", materialName, revision);
     }
 
->>>>>>> 02b82020
     public MaterialConfig getMaterial() {
         if(configRepo == null)
             return  null;
