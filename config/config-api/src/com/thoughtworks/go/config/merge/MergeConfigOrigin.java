--- conflicted
+++ resolved
@@ -48,9 +48,6 @@
 
     @Override
     public String displayName() {
-<<<<<<< HEAD
-        return "TODO merge names";
-=======
         StringBuilder b = new StringBuilder("Merged: [ ");
         for(ConfigOrigin origin : this)
         {
@@ -59,6 +56,5 @@
         }
         b.append("]");
         return b.toString();
->>>>>>> 02b82020
     }
 }