--- conflicted
+++ resolved
@@ -143,9 +143,6 @@
 
     @Override
     public void setConfigAttributes(Object attributes) {
-<<<<<<< HEAD
-        throw new RuntimeException("Not implemented");
-=======
         if (attributes == null) {
             return;
         }
@@ -339,33 +336,21 @@
             // let's just add them to first editable part
             this.getFirstEditablePart().getPipelines().addAll(newProposed);
         }
->>>>>>> 840a34ec
     }
 
 
     @Override
     public void addEnvironmentVariable(String name, String value) {
-<<<<<<< HEAD
-        throw new RuntimeException("Not implemented");
-=======
         this.getFirstEditablePart().addEnvironmentVariable(name,value);
->>>>>>> 840a34ec
     }
 
     @Override
     public void addAgent(String uuid) {
-<<<<<<< HEAD
-        throw new RuntimeException("Not implemented");
-=======
         this.getFirstEditablePart().addAgent(uuid);
->>>>>>> 840a34ec
     }
 
     @Override
     public void addAgentIfNew(String uuid) {
-<<<<<<< HEAD
-        throw new RuntimeException("Not implemented");
-=======
         for(EnvironmentConfig part : this)
         {
             if (part.hasAgent(uuid)) {
@@ -373,23 +358,15 @@
             }
         }
         this.getFirstEditablePart().addAgentIfNew(uuid);
->>>>>>> 840a34ec
     }
 
     @Override
     public void addPipeline(CaseInsensitiveString pipelineName) {
-<<<<<<< HEAD
-        throw new RuntimeException("Not implemented");
-=======
         this.getFirstEditablePart().addPipeline(pipelineName);
->>>>>>> 840a34ec
     }
 
     @Override
     public void removeAgent(String uuid) {
-<<<<<<< HEAD
-        throw new RuntimeException("Not implemented");
-=======
         for(EnvironmentConfig part : this)
         {
             if (part.hasAgent(uuid)) {
@@ -399,7 +376,6 @@
                     throw bomb("cannot remove agent defined in non-editable source");
             }
         }
->>>>>>> 840a34ec
     }
 
 
