--- conflicted
+++ resolved
@@ -113,9 +113,6 @@
 
     @Override
     public void validateNameUniqueness(Map<String, PipelineConfigs> groupNameMap) {
-<<<<<<< HEAD
-        throw new RuntimeException("Not implemented");
-=======
         String currentName = sanitizedGroupName(this.getGroup()).toLowerCase();
         PipelineConfigs groupWithSameName = groupNameMap.get(currentName);
         if (groupWithSameName == null) {
@@ -136,7 +133,6 @@
 
     public static String sanitizedGroupName(String group) {
         return StringUtils.isBlank(group) ? DEFAULT_GROUP : group;
->>>>>>> 840a34ec
     }
 
     @Override
@@ -524,11 +520,7 @@
 
     @Override
     public void addError(String fieldName, String message) {
-<<<<<<< HEAD
-        throw new RuntimeException("Not implemented");
-=======
         configErrors.add(fieldName, message);
->>>>>>> 840a34ec
     }
 
     @Override
