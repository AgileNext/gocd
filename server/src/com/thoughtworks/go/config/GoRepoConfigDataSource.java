--- conflicted
+++ resolved
@@ -21,12 +21,6 @@
 import com.thoughtworks.go.config.remote.RepoConfigOrigin;
 import com.thoughtworks.go.domain.config.Configuration;
 import com.thoughtworks.go.domain.materials.MaterialConfig;
-<<<<<<< HEAD
-import com.thoughtworks.go.domain.materials.Modification;
-=======
-import com.thoughtworks.go.server.materials.ScmMaterialCheckoutListener;
-import com.thoughtworks.go.server.materials.ScmMaterialCheckoutService;
->>>>>>> a98a308f
 import org.apache.log4j.Logger;
 import org.springframework.beans.factory.annotation.Autowired;
 import org.springframework.stereotype.Component;
@@ -125,11 +119,7 @@
             catch (Exception ex)
             {
                 // TODO make sure this is clearly shown to user
-<<<<<<< HEAD
-                fingerprintLatestConfigMap.put(fingerprint, new PartialConfigParseResult(revision,ex));
-=======
-                fingerprintOfPartialToLatestParseResultMap.put(fingerprint, new PartialConfigParseResult(ex));
->>>>>>> a98a308f
+                fingerprintOfPartialToLatestParseResultMap.put(fingerprint, new PartialConfigParseResult(revision,ex));
                 LOGGER.error(String.format("Failed to get config plugin for %s",
                         material.getDisplayName()));
                 notifyFailureListeners(repoConfig, ex);
@@ -147,23 +137,14 @@
                     newPart = new PartialConfig();
                 }
 
-<<<<<<< HEAD
-                newPart.setOrigins(new RepoConfigOrigin(repoConfig, revision));
-                fingerprintLatestConfigMap.put(fingerprint, new PartialConfigParseResult(revision,newPart));
-=======
                 newPart.setOrigins(new RepoConfigOrigin(repoConfig,revision));
-                fingerprintOfPartialToLatestParseResultMap.put(fingerprint, new PartialConfigParseResult(newPart));
->>>>>>> a98a308f
+                fingerprintOfPartialToLatestParseResultMap.put(fingerprint, new PartialConfigParseResult(revision,newPart));
                 notifySuccessListeners(repoConfig, newPart);
             }
             catch (Exception ex)
             {
                 // TODO make sure this is clearly shown to user
-<<<<<<< HEAD
-                fingerprintLatestConfigMap.put(fingerprint, new PartialConfigParseResult(revision,ex));
-=======
-                fingerprintOfPartialToLatestParseResultMap.put(fingerprint, new PartialConfigParseResult(ex));
->>>>>>> a98a308f
+                fingerprintOfPartialToLatestParseResultMap.put(fingerprint, new PartialConfigParseResult(revision,ex));
                 LOGGER.error(String.format("Failed to parse configuration material %s by %s",
                         material.getDisplayName(),plugin));
                 notifyFailureListeners(repoConfig, ex);
@@ -203,7 +184,7 @@
 
     public String getRevisionAtLastAttempt(MaterialConfig material) {
         String fingerprint = material.getFingerprint();
-        PartialConfigParseResult result = fingerprintLatestConfigMap.get(fingerprint);
+        PartialConfigParseResult result = fingerprintOfPartialToLatestParseResultMap.get(fingerprint);
         if (result == null)
             return null;
 
