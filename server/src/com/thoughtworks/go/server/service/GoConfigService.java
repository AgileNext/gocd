/*************************GO-LICENSE-START*********************************
 * Copyright 2014 ThoughtWorks, Inc.
 *
 * Licensed under the Apache License, Version 2.0 (the "License");
 * you may not use this file except in compliance with the License.
 * You may obtain a copy of the License at
 *
 *    http://www.apache.org/licenses/LICENSE-2.0
 *
 * Unless required by applicable law or agreed to in writing, software
 * distributed under the License is distributed on an "AS IS" BASIS,
 * WITHOUT WARRANTIES OR CONDITIONS OF ANY KIND, either express or implied.
 * See the License for the specific language governing permissions and
 * limitations under the License.
 *************************GO-LICENSE-END***********************************/

package com.thoughtworks.go.server.service;

import com.rits.cloning.Cloner;
import com.thoughtworks.go.config.*;
import com.thoughtworks.go.config.exceptions.*;
import com.thoughtworks.go.config.materials.MaterialConfigs;
import com.thoughtworks.go.config.registry.ConfigElementImplementationRegistry;
import com.thoughtworks.go.config.update.*;
import com.thoughtworks.go.config.validation.GoConfigValidity;
import com.thoughtworks.go.domain.*;
import com.thoughtworks.go.domain.config.Admin;
import com.thoughtworks.go.domain.materials.MaterialConfig;
import com.thoughtworks.go.i18n.LocalizedMessage;
import com.thoughtworks.go.listener.BaseUrlChangeListener;
import com.thoughtworks.go.listener.ConfigChangedListener;
import com.thoughtworks.go.metrics.domain.context.Context;
import com.thoughtworks.go.metrics.domain.probes.ProbeType;
import com.thoughtworks.go.metrics.service.MetricsProbeService;
import com.thoughtworks.go.presentation.ConfigForEdit;
import com.thoughtworks.go.presentation.TriStateSelection;
import com.thoughtworks.go.server.cache.GoCache;
import com.thoughtworks.go.server.dao.UserDao;
import com.thoughtworks.go.server.domain.AgentInstances;
import com.thoughtworks.go.server.domain.PipelineConfigDependencyGraph;
import com.thoughtworks.go.server.domain.Username;
import com.thoughtworks.go.server.domain.user.PipelineSelections;
import com.thoughtworks.go.server.initializers.Initializer;
import com.thoughtworks.go.server.persistence.PipelineRepository;
import com.thoughtworks.go.server.security.GoAcl;
import com.thoughtworks.go.server.service.result.HttpLocalizedOperationResult;
import com.thoughtworks.go.server.service.result.LocalizedOperationResult;
import com.thoughtworks.go.serverhealth.HealthStateScope;
import com.thoughtworks.go.serverhealth.HealthStateType;
import com.thoughtworks.go.service.ConfigRepository;
import com.thoughtworks.go.util.*;
import org.apache.commons.lang.StringUtils;
import org.apache.log4j.Logger;
import org.dom4j.DocumentFactory;
import org.dom4j.Element;
import org.dom4j.Node;
import org.dom4j.io.SAXReader;
import org.jdom.input.JDOMParseException;
import org.springframework.beans.factory.annotation.Autowired;
import org.springframework.stereotype.Service;

import java.io.ByteArrayOutputStream;
import java.io.File;
import java.io.StringReader;
import java.util.*;

import static com.thoughtworks.go.config.validation.GoConfigValidity.invalid;
import static com.thoughtworks.go.util.ExceptionUtils.bomb;
import static com.thoughtworks.go.util.ExceptionUtils.bombIf;
import static java.lang.String.format;

@Service
public class GoConfigService implements Initializer {
    private GoConfigDao goConfigDao;
    private PipelineRepository pipelineRepository;
    private GoConfigMigration upgrader;
    private GoCache goCache;
    private ConfigRepository configRepository;
    private ConfigCache configCache;

    private Cloner cloner = new Cloner();
    private Clock clock = new SystemTimeClock();

    private static final Logger LOGGER = Logger.getLogger(GoConfigService.class);

    public static final String INVALID_CRUISE_CONFIG_XML = "Invalid Configuration";
    private final ConfigElementImplementationRegistry registry;
    private MetricsProbeService metricsProbeService;
    private InstanceFactory instanceFactory;

    @Autowired
    public GoConfigService(GoConfigDao goConfigDao, PipelineRepository pipelineRepository, GoConfigMigration upgrader, GoCache goCache,
                           ConfigRepository configRepository, ConfigCache configCache, ConfigElementImplementationRegistry registry,
                           MetricsProbeService metricsProbeService, InstanceFactory instanceFactory) {
        this.goConfigDao = goConfigDao;
        this.pipelineRepository = pipelineRepository;
        this.goCache = goCache;
        this.configRepository = configRepository;
        this.configCache = configCache;
        this.registry = registry;
        this.upgrader = upgrader;
        this.metricsProbeService = metricsProbeService;
        this.instanceFactory = instanceFactory;
    }

    //for testing
    public GoConfigService(GoConfigDao goConfigDao, PipelineRepository pipelineRepository, Clock clock, GoConfigMigration upgrader, GoCache goCache,
                           ConfigRepository configRepository, UserDao userDao, ConfigElementImplementationRegistry registry,
                           MetricsProbeService metricsProbeService, InstanceFactory instanceFactory) {
        this(goConfigDao, pipelineRepository, upgrader, goCache, configRepository, new ConfigCache(), registry, metricsProbeService, instanceFactory);
        this.clock = clock;
    }

    @Override
    public void initialize() {
        this.goConfigDao.load();
        register(new BaseUrlChangeListener(serverConfig(), goCache));
        File dir = artifactsDir();
        if (!dir.exists()) {
            boolean success = dir.mkdirs();
            if (!success) {
                bomb("Unable to create artifacts directory at " + dir.getAbsolutePath());
            }
        }
        if (!dir.canRead()) {
            bomb("Cruise does not have read permission on " + dir.getAbsolutePath());
        }
        if (!dir.canWrite()) {
            bomb("Cruise does not have write permission on " + dir.getAbsolutePath());
        }
    }

    public ConfigForEdit<PipelineConfig> loadForEdit(String pipelineName, Username username, HttpLocalizedOperationResult result) {
        if (!canEditPipeline(pipelineName, username, result)) {
            return null;
        }
        GoConfigHolder configHolder = getConfigHolder();
        configHolder = cloner.deepClone(configHolder);
        PipelineConfig config = configHolder.configForEdit.pipelineConfigByName(new CaseInsensitiveString(pipelineName));
        return new ConfigForEdit<PipelineConfig>(config, configHolder);
    }

    private boolean canEditPipeline(String pipelineName, Username username, LocalizedOperationResult result) {
        if (!doesPipelineExist(pipelineName, result)) {
            return false;
        }
        String groupName = findGroupNameByPipeline(new CaseInsensitiveString(pipelineName));
        if (!isUserAdminOfGroup(username.getUsername(), groupName)) {
            result.unauthorized(LocalizedMessage.string("UNAUTHORIZED_TO_EDIT_PIPELINE", pipelineName), HealthStateType.unauthorisedForPipeline(pipelineName));
            return false;
        }
        return true;
    }

    private boolean doesPipelineExist(String pipelineName, LocalizedOperationResult result) {
        if (!getCurrentConfig().hasPipelineNamed(new CaseInsensitiveString(pipelineName))) {
            result.notFound(LocalizedMessage.string("PIPELINE_NOT_FOUND", pipelineName), HealthStateType.general(HealthStateScope.forPipeline(pipelineName)));
            return false;
        }
        return true;
    }

    public GoMailSender mailSender() {
        return GoSmtpMailSender.createSender(currentCruiseConfig().mailHost());
    }

    public Agents agents() {
        return getCurrentConfig().agents();
    }

    @Deprecated()
    public CruiseConfig currentCruiseConfig() {
        return getCurrentConfig();
    }

    public int getNumberOfApprovedRemoteAgents() {
        return agents().countApprovedRemoteAgents();
    }

    @Deprecated()
    public CruiseConfig getCurrentConfig() {
        return cruiseConfig();
    }

    @Deprecated()
    public CruiseConfig getConfigForEditing() {
        return goConfigDao.loadForEditing();
    }

    private CruiseConfig cruiseConfig() {
        return goConfigDao.load();
    }

<<<<<<< HEAD
=======
    public void populateLicenseAndConfigValidityInfo(Map<String, Object> model) {
        GoConfigValidity configValidity = goConfigDao.checkConfigFileValid();
        if (!configValidity.isValid()) {
            model.put(GoConstants.ERROR_FOR_PAGE, configValidity.errorMessage());
        } else {
            LicenseValidity validLicense = LicenseValidity.VALID_LICENSE;
            validLicense.populateModel(model);
        }
    }

>>>>>>> 98b27afc
    public AgentConfig agentByUuid(String uuid) {
        return agents().getAgentByUuid(uuid);
    }

    public boolean isPipelineEmpty() {
        return getCurrentConfig().hasPipeline();
    }

    public StageConfig stageConfigNamed(String pipelineName, String stageName) {
        return getCurrentConfig().stageConfigByName(new CaseInsensitiveString(pipelineName), new CaseInsensitiveString(stageName));
    }

    public boolean hasPipelineNamed(final CaseInsensitiveString pipelineName) {
        return getCurrentConfig().hasPipelineNamed(pipelineName);
    }

    public PipelineConfig pipelineConfigNamed(final CaseInsensitiveString name) {
        return getCurrentConfig().pipelineConfigByName(name);
    }

    public boolean stageHasTests(String pipelineName, String stageName) {
        return stageConfigNamed(pipelineName, stageName).hasTests();
    }

    public boolean stageExists(String pipelineName, String stageName) {
        try {
            stageConfigNamed(pipelineName, stageName);
            return true;
        } catch (StageNotFoundException e) {
            return false;
        }
    }

    public String fileLocation() {
        return goConfigDao.fileLocation();
    }

    public File artifactsDir() {
        ServerConfig serverConfig = serverConfig();
        String s = serverConfig.artifactsDir();
        return new File(s);
    }

    public boolean hasStageConfigNamed(String pipelineName, String stageName) {
        return getCurrentConfig().hasStageConfigNamed(new CaseInsensitiveString(pipelineName), new CaseInsensitiveString(stageName), true);
    }

    public void addAgent(AgentConfig agentConfig) {
        goConfigDao.addAgent(agentConfig);
    }

    public ConfigSaveState updateConfig(UpdateConfigCommand command) {
        return goConfigDao.updateConfig(command);
    }

    public long getUnresponsiveJobTerminationThreshold(JobIdentifier identifier) {
        JobConfig jobConfig = getJob(identifier);
        if (jobConfig == null) {
            return toMillis(Long.parseLong(serverConfig().getJobTimeout()));
        }
        String timeout = jobConfig.getTimeout();
        return timeout != null ? toMillis(Long.parseLong(timeout)) : toMillis(Long.parseLong(serverConfig().getJobTimeout()));
    }

    private JobConfig getJob(JobIdentifier identifier) {
        JobConfig jobConfig = null;
        try {
            jobConfig = cruiseConfig().findJob(identifier.getPipelineName(), identifier.getStageName(), identifier.getBuildName());
        } catch (Exception e) {
        }
        return jobConfig;
    }

    private long toMillis(final long minutes) {
        return minutes * 60 * 1000;
    }

    public boolean canCancelJobIfHung(JobIdentifier jobIdentifier) {
        JobConfig jobConfig = getJob(jobIdentifier);
        if (jobConfig == null) {
            return false;
        }
        String timeout = jobConfig.getTimeout();
        if ("0".equals(timeout)) {
            return false;
        }
        if (timeout == null && !"0".equals(serverConfig().getJobTimeout())) {
            return true;
        }
        return timeout != null && !"0".equals(timeout);
    }

    public ConfigUpdateResponse updateConfigFromUI(final UpdateConfigFromUI command, final String md5, Username username, final LocalizedOperationResult result) {
        Context context = metricsProbeService.begin(ProbeType.SAVE_CONFIG_XML_THROUGH_CLICKY_ADMIN);
        UiBasedConfigUpdateCommand updateCommand = new UiBasedConfigUpdateCommand(md5, command, result);
        UpdatedNodeSubjectResolver updatedConfigResolver = new UpdatedNodeSubjectResolver();
        try {
            ConfigSaveState configSaveState = updateConfig(updateCommand);
            return latestUpdateResponse(command, updateCommand, updatedConfigResolver, clonedConfigForEdit(), configSaveState);
        } catch (ConfigFileHasChangedException e) {
            CruiseConfig updatedConfig = handleMergeException(md5, updateCommand);
            result.conflict(LocalizedMessage.string("SAVE_FAILED_WITH_REASON", e.getMessage()));
            return latestUpdateResponse(command, updateCommand, new OldNodeSubjectResolver(), updatedConfig, null);
        } catch (ConfigUpdateCheckFailedException e) {
            //result is already set
        } catch (Exception e) {
            ConfigMergeException mergeException = ExceptionUtils.getCause(e, ConfigMergeException.class);
            ConfigMergePostValidationException mergePostValidationException = ExceptionUtils.getCause(e, ConfigMergePostValidationException.class);
            if (mergeException != null || mergePostValidationException != null) {
                CruiseConfig updatedConfig = handleMergeException(md5, updateCommand);
                result.conflict(LocalizedMessage.string("SAVE_FAILED_WITH_REASON", e.getMessage()));
                return latestUpdateResponse(command, updateCommand, new OldNodeSubjectResolver(), updatedConfig, null);
            }
            GoConfigInvalidException ex = ExceptionUtils.getCause(e, GoConfigInvalidException.class);
            if (ex != null) {
                CruiseConfig badConfig = ex.getCruiseConfig();
                setMD5(md5, badConfig);
                Validatable node = updatedConfigResolver.getNode(command, updateCommand.cruiseConfig());
                BasicCruiseConfig.copyErrors(command.updatedNode(badConfig), node);
                result.badRequest(LocalizedMessage.string("SAVE_FAILED"));
                return new ConfigUpdateResponse(badConfig, node, subjectFromNode(command, updatedConfigResolver, node), updateCommand, null);
            } else {
                result.badRequest(LocalizedMessage.string("SAVE_FAILED_WITH_REASON", e.getMessage()));
            }
        }finally {
            metricsProbeService.end(ProbeType.SAVE_CONFIG_XML_THROUGH_CLICKY_ADMIN, context);
        }

        CruiseConfig newConfigSinceNoOtherConfigExists = clonedConfigForEdit();
        setMD5(md5, newConfigSinceNoOtherConfigExists);
        return latestUpdateResponse(command, updateCommand, new OldNodeSubjectResolver(), newConfigSinceNoOtherConfigExists, null);
    }

    private CruiseConfig handleMergeException(String md5, UiBasedConfigUpdateCommand updateCommand) {
        CruiseConfig updatedConfig = null;
        try {
            updateCommand.update(clonedConfigForEdit());
            updatedConfig = updateCommand.cruiseConfig();
        } catch (Exception oops) {
            //Ignore this. We are trying to retain the user's input. However, if things have changed so massively that we cannot apply this update we cannot do anything.
            //But hey, at least we tried...
            updatedConfig = clonedConfigForEdit();
        }
        setMD5(md5, updatedConfig);
        return updatedConfig;
    }

    private void setMD5(String md5, CruiseConfig badConfig) {
        try {
            MagicalGoConfigXmlLoader.setMd5(badConfig, md5);
        } catch (NoSuchFieldException e) {
            // Ignore
        } catch (IllegalAccessException e) {
            // Ignore
        }
    }

    private Validatable subjectFromNode(UpdateConfigFromUI command, NodeSubjectResolver updatedConfigResolver, Validatable node) {
        return node != null ? updatedConfigResolver.getSubject(command, node) : null;
    }

    private ConfigUpdateResponse latestUpdateResponse(UpdateConfigFromUI command, UiBasedConfigUpdateCommand updateCommand, final NodeSubjectResolver nodeSubResolver, final CruiseConfig config,
                                                      ConfigSaveState configSaveState) {
        Validatable node = null;
        Validatable subject = null;
        try {
            node = nodeSubResolver.getNode(command, config);
            subject = subjectFromNode(command, nodeSubResolver, node);
        } catch (Exception e) {
            //ignore, let node be null, will be handled by assert_loaded
        }
        return new ConfigUpdateResponse(config, node, subject, updateCommand, configSaveState);
    }

    public void updateMailHost(MailHost mailHost) {
        goConfigDao.updateMailHost(mailHost);
    }

    public ConfigSaveState updateServerConfig(final MailHost mailHost, final LdapConfig ldapConfig, final PasswordFileConfig passwordFileConfig, final boolean shouldAllowAutoLogin,
                                              final String md5, final String artifactsDir, final Double purgeStart, final Double purgeUpto, final String jobTimeout,
                                              final String siteUrl, final String secureSiteUrl, final String taskRepositoryLocation) {
        final List<ConfigSaveState> result = new ArrayList<ConfigSaveState>();
        result.add(updateConfig(
                new GoConfigDao.NoOverwriteCompositeConfigCommand(md5,
                        goConfigDao.mailHostUpdater(mailHost),
                        securityUpdater(ldapConfig, passwordFileConfig, shouldAllowAutoLogin),
                        serverConfigUpdater(artifactsDir, purgeStart, purgeUpto, jobTimeout, siteUrl, secureSiteUrl, taskRepositoryLocation))));
        //should not reach here with empty result
        return result.get(0);
    }

    private UpdateConfigCommand serverConfigUpdater(final String artifactsDir, final Double purgeStart, final Double purgeUpto, final String jobTimeout, final String siteUrl,
                                                    final String secureSiteUrl, final String taskRepositoryLocation) {
        return new UpdateConfigCommand() {
            public CruiseConfig update(CruiseConfig cruiseConfig) throws Exception {
                ServerConfig server = cruiseConfig.server();
                server.setArtifactsDir(artifactsDir);
                server.setPurgeLimits(purgeStart, purgeUpto);
                server.setJobTimeout(jobTimeout);
                server.setSiteUrl(siteUrl);
                server.setSecureSiteUrl(secureSiteUrl);
                server.setCommandRepositoryLocation(taskRepositoryLocation);
                return cruiseConfig;
            }
        };
    }

    private UpdateConfigCommand securityUpdater(final LdapConfig ldapConfig, final PasswordFileConfig passwordFileConfig, final boolean shouldAllowAutoLogin) {
        return new UpdateConfigCommand() {
            public CruiseConfig update(CruiseConfig cruiseConfig) throws Exception {
                SecurityConfig securityConfig = cruiseConfig.server().security();
                securityConfig.modifyLdap(ldapConfig);
                securityConfig.modifyPasswordFile(passwordFileConfig);
                securityConfig.modifyAllowOnlyKnownUsers(!shouldAllowAutoLogin);
                return cruiseConfig;
            }
        };
    }

    public void addEnvironment(BasicEnvironmentConfig environmentConfig) {
        goConfigDao.addEnvironment(environmentConfig);
    }

    public void addPipeline(PipelineConfig pipeline, String groupName) {
        goConfigDao.addPipeline(pipeline, groupName);
    }

    public void updateAgentResources(String uuid, Resources newResources) {
        goConfigDao.updateAgentResources(uuid, newResources);
    }

    public void updateAgentIpByUuid(String uuid, String ipAddress, String userName) {
        goConfigDao.updateAgentIp(uuid, ipAddress, userName);
    }

    public void updateAgentApprovalStatus(String uuid, Boolean isDenied) {
        goConfigDao.updateAgentApprovalStatus(uuid, isDenied);
    }

    public void register(ConfigChangedListener listener) {
        goConfigDao.registerListener(listener);
    }

    GoAcl readAclBy(String pipelineName, String stageName) {
        PipelineConfig pipelineConfig = pipelineConfigNamed(new CaseInsensitiveString(pipelineName));
        StageConfig stageConfig = pipelineConfig.findBy(new CaseInsensitiveString(stageName));
        AdminsConfig adminsConfig = stageConfig.getApproval().getAuthConfig();
        List<CaseInsensitiveString> users = getAuthorizedUsers(adminsConfig);
        return new GoAcl(users);
    }

    private List<CaseInsensitiveString> getAuthorizedUsers(AdminsConfig authorizedAdmins) {
        ArrayList<CaseInsensitiveString> users = new ArrayList<CaseInsensitiveString>();
        for (Admin admin : authorizedAdmins) {
            if (admin instanceof AdminRole) {
                addRoleUsers(users, admin.getName());
            } else {
                users.add(admin.getName());
            }
        }
        return users;
    }

    private void addRoleUsers(List<CaseInsensitiveString> users, final CaseInsensitiveString roleName) {
        Role role = security().getRoles().findByName(roleName);
        if (role != null) {
            for (RoleUser roleUser : role.getUsers()) {
                users.add(roleUser.getName());
            }
        }
    }

    public GoMailSender getMailSender() {
        return GoSmtpMailSender.createSender(serverConfig().mailHost());
    }

    public List<String> allGroups() {
        List<String> allGroup = new ArrayList<String>();
        getCurrentConfig().groups(allGroup);
        return allGroup;
    }

	public PipelineGroups groups() {
		return getCurrentConfig().getGroups();
	}

    public List<Task> tasksForJob(String pipelineName, String stageName, String jobName) {
        return getCurrentConfig().tasksForJob(pipelineName, stageName, jobName);
    }

    public boolean isSmtpEnabled() {
        return currentCruiseConfig().isSmtpEnabled();
    }

    public boolean isInFirstGroup(String pipelineName) {
        return currentCruiseConfig().isInFirstGroup(new CaseInsensitiveString(pipelineName));
    }

    public void accept(PiplineConfigVisitor visitor) {
        getCurrentConfig().accept(visitor);
    }

    public void accept(PipelineGroupVisitor visitor) {
        getCurrentConfig().accept(visitor);
    }

    public String findGroupNameByPipeline(final CaseInsensitiveString pipelineName) {
        return getCurrentConfig().getGroups().findGroupNameByPipeline(pipelineName);
    }

    public void populateAdminModel(Map<String, String> model) {
        model.put("location", fileLocation());
        XmlPartialSaver saver = fileSaver(false);
        model.put("content", saver.asXml());
        model.put("md5", saver.getMd5());
    }

    public MailHost getMailHost() {
        return serverConfig().mailHost();
    }

    public boolean hasAgent(String uuid) {
        return agents().hasAgent(uuid);
    }

    public JobConfigIdentifier translateToActualCase(JobConfigIdentifier identifier) {
        PipelineConfig pipelineConfig = getCurrentConfig().pipelineConfigByName(new CaseInsensitiveString(identifier.getPipelineName()));
        String translatedPipelineName = CaseInsensitiveString.str(pipelineConfig.name());
        StageConfig stageConfig = pipelineConfig.findBy(new CaseInsensitiveString(identifier.getStageName()));
        if (stageConfig == null) {
            throw new StageNotFoundException(new CaseInsensitiveString(identifier.getPipelineName()), new CaseInsensitiveString(identifier.getStageName()));
        }
        String translatedStageName = CaseInsensitiveString.str(stageConfig.name());
        JobConfig plan = stageConfig.jobConfigByInstanceName(identifier.getJobName(), true);
        if (plan == null) {
            throw new JobNotFoundException(identifier.getPipelineName(), identifier.getStageName(), identifier.getJobName());
        }
        String translatedJobName = plan.translatedName(identifier.getJobName());
        return new JobConfigIdentifier(translatedPipelineName, translatedStageName, translatedJobName);
    }

    public boolean isAdministrator(String username) {
        return getCurrentConfig().isAdministrator(username);
    }

    public CommentRenderer getCommentRendererFor(String pipelineName) {
        return pipelineConfigNamed(new CaseInsensitiveString(pipelineName)).getCommentRenderer();
    }

    public List<PipelineConfig> getAllPipelineConfigs() {
        return getCurrentConfig().getAllPipelineConfigs();
    }

    public List<PipelineConfig> getAllPipelineConfigsForEdit() {
        return getConfigForEditing().getAllPipelineConfigs();
    }

    public String adminEmail() {
        return getCurrentConfig().adminEmail();
    }

    public void disableAgents(boolean disabled, AgentInstance... instances) {
        GoConfigDao.CompositeConfigCommand command = new GoConfigDao.CompositeConfigCommand();
        for (AgentInstance agentInstance : instances) {
            String uuid = agentInstance.getUuid();

            if (hasAgent(uuid)) {
                command.addCommand(GoConfigDao.updateApprovalStatus(uuid, disabled));
            } else {
                AgentConfig agentConfig = agentInstance.agentConfig();
                agentConfig.disable(disabled);
                command.addCommand(GoConfigDao.createAddAgentCommand(agentConfig));
            }
        }
        updateConfig(command);
    }

    public void updateAgentAttributes(String uuid, String userName, String hostname, String resources, TriState enable, AgentInstances agentInstances) {
        GoConfigDao.CompositeConfigCommand command = new GoConfigDao.CompositeConfigCommand();

        if (!hasAgent(uuid) && enable.isTrue()){
            AgentInstance agentInstance = agentInstances.findAgent(uuid);
            AgentConfig agentConfig = agentInstance.agentConfig();
            command.addCommand(GoConfigDao.createAddAgentCommand(agentConfig));
        }

        if (enable.isTrue()) {
            command.addCommand(GoConfigDao.updateApprovalStatus(uuid, false));
        }

        if (enable.isFalse()){
            command.addCommand(GoConfigDao.updateApprovalStatus(uuid, true));
        }

        if (hostname != null) {
            command.addCommand(new GoConfigDao.UpdateAgentHostname(uuid, hostname, userName));
        }
        if (resources != null) {
            command.addCommand(new GoConfigDao.UpdateResourcesCommand(uuid, new Resources(resources)));
        }


        goConfigDao.updateConfig(command);
    }

    public void deleteAgents(AgentInstance... agentInstances) {
        goConfigDao.deleteAgents(agentInstances);
    }

    public void approvePendingAgent(AgentInstance agentInstance) {
        agentInstance.enable();
        if (hasAgent(agentInstance.getUuid())) {
            LOGGER.warn("Registered agent with the same uuid [" + agentInstance + "] already approved.");
        } else {
            this.addAgent(agentInstance.agentConfig());
        }
    }

    public Set<MaterialConfig> getSchedulableMaterials() {
        return getCurrentConfig().getAllUniqueMaterialsBelongingToAutoPipelines();
    }

    public Stage scheduleStage(String pipelineName, String stageName, SchedulingContext context) {
        PipelineConfig pipelineConfig = getCurrentConfig().pipelineConfigByName(new CaseInsensitiveString(pipelineName));
        return instanceFactory.createStageInstance(pipelineConfig, new CaseInsensitiveString(stageName), context, getCurrentConfig().getMd5(), clock);
    }

    public MaterialConfig findMaterialWithName(final CaseInsensitiveString pipelineName, final CaseInsensitiveString materialName) {
        MaterialConfigs materialConfigs = materialConfigsFor(pipelineName);
        for (MaterialConfig materialConfig : materialConfigs) {
            if (materialName.equals(materialConfig.getName())) {
                return materialConfig;
            }
        }
        LOGGER.error("material [" + materialName + "] not found in pipeline [" + pipelineName + "]");
        return null;
    }

    public MaterialConfig findMaterial(final CaseInsensitiveString pipeline, String pipelineUniqueFingerprint) {
        MaterialConfigs materialConfigs = materialConfigsFor(pipeline);
        for (MaterialConfig materialConfig : materialConfigs) {
            if (pipelineUniqueFingerprint.equals(materialConfig.getPipelineUniqueFingerprint())) {
                return materialConfig;
            }
        }
        LOGGER.error("material with fingerprint [" + pipelineUniqueFingerprint + "] not found in pipeline [" + pipeline + "]");
        return null;
    }

    public MaterialConfigs materialConfigsFor(final CaseInsensitiveString name) {
        return pipelineConfigNamed(name).materialConfigs();
    }

    public MaterialConfig materialForPipelineWithFingerprint(String pipelineName, String fingerprint) {
        for (MaterialConfig materialConfig : pipelineConfigNamed(new CaseInsensitiveString(pipelineName)).materialConfigs()) {
            if (materialConfig.getFingerprint().equals(fingerprint)) {
                return materialConfig;
            }
        }
        throw new RuntimeException(format("Pipeline [%s] does not have a material with fingerprint [%s]", pipelineName, fingerprint));
    }

    public boolean isLockable(String pipelineName) {
        return getCurrentConfig().isPipelineLocked(pipelineName);
    }

    public void modifyResources(AgentInstance[] instances, List<TriStateSelection> selections) {
        GoConfigDao.CompositeConfigCommand command = new GoConfigDao.CompositeConfigCommand();
        for (AgentInstance agentInstance : instances) {
            String uuid = agentInstance.getUuid();
            if (hasAgent(uuid)) {
                for (TriStateSelection selection : selections) {
                    command.addCommand(new GoConfigDao.ModifyResourcesCommand(uuid, new Resource(selection.getValue()), selection.getAction()));
                }
            }
        }
        updateConfig(command);
    }

    public GoConfigDao.CompositeConfigCommand modifyRolesCommand(List<String> users, List<TriStateSelection> roleSelections) {
        GoConfigDao.CompositeConfigCommand command = new GoConfigDao.CompositeConfigCommand();
        for (String user : users) {
            for (TriStateSelection roleSelection : roleSelections) {
                command.addCommand(new GoConfigDao.ModifyRoleCommand(user, roleSelection));
            }
        }
        return command;
    }

    public UpdateConfigCommand modifyAdminPrivilegesCommand(List<String> users, TriStateSelection adminPrivilege) {
        GoConfigDao.CompositeConfigCommand command = new GoConfigDao.CompositeConfigCommand();
        for (String user : users) {
            command.addCommand(new GoConfigDao.ModifyAdminPrivilegeCommand(user, adminPrivilege));
        }
        return command;
    }


    public void modifyEnvironments(List<AgentInstance> agents, List<TriStateSelection> selections) {
        GoConfigDao.CompositeConfigCommand command = new GoConfigDao.CompositeConfigCommand();
        for (AgentInstance agentInstance : agents) {
            String uuid = agentInstance.getUuid();
            if (hasAgent(uuid)) {
                for (TriStateSelection selection : selections) {
                    command.addCommand(new GoConfigDao.ModifyEnvironmentCommand(uuid, selection.getValue(), selection.getAction()));
                }
            }
        }
        updateConfig(command);
    }

    public Set<Resource> getAllResources() {
        return getCurrentConfig().getAllResources();
    }

    public List<String> getResourceList() {
        ArrayList<String> resources = new ArrayList<String>();
        for (Resource res : getCurrentConfig().getAllResources()) {
            resources.add(res.getName());
        }
        return resources;
    }

    public List<CaseInsensitiveString> pipelines(String group) {
        PipelineConfigs configs = getCurrentConfig().pipelines(group);
        List<CaseInsensitiveString> pipelines = new ArrayList<CaseInsensitiveString>();
        for (PipelineConfig config : configs) {
            pipelines.add(config.name());
        }
        return pipelines;
    }

	public PipelineConfigs getAllPipelinesInGroup(String group) {
		return getCurrentConfig().pipelines(group);
	}

    public GoConfigValidity checkConfigFileValid() {
        return goConfigDao.checkConfigFileValid();
    }

    public boolean isSecurityEnabled() {
        return getCurrentConfig().isSecurityEnabled();
    }

    public SecurityConfig security() {
        return serverConfig().security();
    }

    public ServerConfig serverConfig() {
        return getCurrentConfig().server();
    }

    public boolean hasNextStage(String pipelineName, String lastStageName) {
        return getCurrentConfig().hasNextStage(new CaseInsensitiveString(pipelineName), new CaseInsensitiveString(lastStageName));
    }

    public boolean hasPreviousStage(String pipelineName, String lastStageName) {
        return getCurrentConfig().hasPreviousStage(new CaseInsensitiveString(pipelineName), new CaseInsensitiveString(lastStageName));
    }

    public Iterable<PipelineConfig> getDownstreamPipelines(String pipelineName) {
        return getCurrentConfig().getDownstreamPipelines(pipelineName);
    }

    public boolean isFirstStage(String pipelineName, String stageName) {
        boolean hasPreviousStage = getCurrentConfig().hasPreviousStage(new CaseInsensitiveString(pipelineName), new CaseInsensitiveString(stageName));
        return !hasPreviousStage;
    }

    public boolean requiresApproval(final CaseInsensitiveString pipelineName, final CaseInsensitiveString stageName) {
        return getCurrentConfig().requiresApproval(pipelineName, stageName);
    }

    public boolean isFirstStageRequiresApproval(final CaseInsensitiveString pipelineName) {
        StageConfig stageConfig = findFirstStageOfPipeline(pipelineName);
        return requiresApproval(pipelineName, stageConfig.name());
    }

    public StageConfig findFirstStageOfPipeline(final CaseInsensitiveString pipelineName) {
        return getCurrentConfig().pipelineConfigByName(pipelineName).first();
    }

    public StageConfig nextStage(String pipelineName, String lastStageName) {
        return getCurrentConfig().nextStage(new CaseInsensitiveString(pipelineName), new CaseInsensitiveString(lastStageName));
    }

    public StageConfig previousStage(String pipelineName, String lastStageName) {
        return getCurrentConfig().previousStage(new CaseInsensitiveString(pipelineName), new CaseInsensitiveString(lastStageName));
    }

    public boolean anonymousAccess() {
        return serverConfig().anonymousAccess();
    }

    public Tabs getCustomizedTabs(String pipelineName, String stageName, String buildName) {
        try {
            JobConfig plan = getCurrentConfig().jobConfigByName(pipelineName, stageName, buildName, false);
            return plan.getTabs();
        } catch (Exception e) {
            return new Tabs();
        }
    }

    @Deprecated
    public XmlPartialSaver buildSaver(String pipeline, String stage, int buildIndex) {
        return new XmlPartialBuildSaver(pipeline, stage, buildIndex, registry);
    }

    @Deprecated
    public XmlPartialSaver stageSaver(String pipelineName, int stageIndex) {
        return new XmlPartialStageSaver(pipelineName, stageIndex);
    }

    @Deprecated
    public XmlPartialSaver pipelineSaver(String groupName, int pipelineIndex) {
        return new XmlPartialPipelineSaver(groupName, pipelineIndex, registry);
    }

    public XmlPartialSaver groupSaver(String groupName) {
        return new XmlPartialPipelineGroupSaver(groupName);
    }

    public XmlPartialSaver fileSaver(final boolean shouldUpgrade) {
        return new XmlPartialFileSaver(shouldUpgrade, registry);
    }

    public String configFileMd5() {
        return goConfigDao.md5OfConfigFile();
    }

    public List<PipelineConfig> downstreamPipelinesOf(String pipelineName) {
        List<PipelineConfig> dependencies = new ArrayList<PipelineConfig>();
        for (PipelineConfig config : getAllPipelineConfigs()) {
            if (config.dependsOn(new CaseInsensitiveString(pipelineName))) {
                dependencies.add(config);
            }
        }
        return dependencies;
    }

    public boolean hasVariableInScope(String pipelineName, String variableName) {
        return cruiseConfig().hasVariableInScope(pipelineName, variableName);
    }

    public EnvironmentVariablesConfig variablesFor(String pipelineName) {
        return cruiseConfig().variablesFor(pipelineName);
    }

    public PipelineConfigDependencyGraph upstreamDependencyGraphOf(String pipelineName) {
        CruiseConfig currentConfig = getCurrentConfig();
        return upstreamDependencyGraphOf(pipelineName, currentConfig);
    }

    public PipelineConfigDependencyGraph upstreamDependencyGraphOf(String pipelineName, CruiseConfig currentConfig) {
        return findUpstream(currentConfig.pipelineConfigByName(new CaseInsensitiveString(pipelineName)));
    }

    private PipelineConfigDependencyGraph findUpstream(PipelineConfig currentPipeline) {
        List<PipelineConfigDependencyGraph> graphs = new ArrayList<PipelineConfigDependencyGraph>();
        for (CaseInsensitiveString name : currentPipeline.upstreamPipelines()) {
            PipelineConfig pipelineConfig = getCurrentConfig().pipelineConfigByName(name);
            graphs.add(findUpstream(pipelineConfig));
        }
        return new PipelineConfigDependencyGraph(currentPipeline, graphs.toArray(new PipelineConfigDependencyGraph[0]));
    }

    public PipelineSelections getSelectedPipelines(String id, Long userId) {
        PipelineSelections pipelineSelections = getPersistedPipelineSelections(id, userId);
        if (pipelineSelections == null) {
            pipelineSelections = PipelineSelections.ALL;
        }
        return pipelineSelections;
    }

    public long persistSelectedPipelines(String id, Long userId, List<String> selectedPipelines, boolean isBlacklist) {
        PipelineSelections pipelineSelections = findOrCreateCurrentPipelineSelectionsFor(id, userId);

        if (isBlacklist) {
            List<String> unselectedPipelines = invertSelections(selectedPipelines);
            pipelineSelections.update(unselectedPipelines, clock.currentTime(), userId, isBlacklist);
        } else {
            pipelineSelections.update(selectedPipelines, clock.currentTime(), userId, isBlacklist);
        }

        return pipelineRepository.saveSelectedPipelines(pipelineSelections);
    }

    private PipelineSelections findOrCreateCurrentPipelineSelectionsFor(String id, Long userId) {
        PipelineSelections pipelineSelections = isSecurityEnabled() ? pipelineRepository.findPipelineSelectionsByUserId(userId) : pipelineRepository.findPipelineSelectionsById(id);
        if (pipelineSelections == null) {
            pipelineSelections = new PipelineSelections(new ArrayList<String>(), clock.currentTime(), userId, true);
        }
        return pipelineSelections;
    }

    private List<String> invertSelections(List<String> selectedPipelines) {
        List<String> unselectedPipelines = new ArrayList<String>();
        List<PipelineConfig> pipelineConfigList = cruiseConfig().getAllPipelineConfigs();
        for (PipelineConfig pipelineConfig : pipelineConfigList) {
            String pipelineName = CaseInsensitiveString.str(pipelineConfig.name());
            if (!selectedPipelines.contains(pipelineName)) {
                unselectedPipelines.add(pipelineName);
            }
        }
        return unselectedPipelines;
    }

    private PipelineSelections getPersistedPipelineSelections(String id, Long userId) {
        PipelineSelections pipelineSelections = null;
        if (isSecurityEnabled()) {
            pipelineSelections = pipelineRepository.findPipelineSelectionsByUserId(userId);
        }
        if (pipelineSelections == null) {
            pipelineSelections = pipelineRepository.findPipelineSelectionsById(id);
        }
        return pipelineSelections;
    }

    public List<Role> rolesForUser(final CaseInsensitiveString user) {
        return security().getRoles().memberRoles(new AdminUser(user));
    }

    public boolean isGroupAdministrator(final CaseInsensitiveString userName) {
        return getCurrentConfig().isGroupAdministrator(userName);
    }

    public boolean hasEnvironmentNamed(final CaseInsensitiveString environmentName) {
        return getCurrentConfig().getEnvironments().hasEnvironmentNamed(environmentName);
    }

    public boolean isOnlyKnownUserAllowedToLogin() {
        return serverConfig().security().isAllowOnlyKnownUsersToLogin();
    }

    public boolean isLdapConfigured() {
        return ldapConfig().isEnabled();
    }

    public boolean isPasswordFileConfigured() {
        return passwordFileConfig().isEnabled();
    }

    public boolean shouldFetchMaterials(String pipelineName, String stageName) {
        return stageConfigNamed(pipelineName, stageName).isFetchMaterials();
    }

    public LdapConfig ldapConfig() {
        return serverConfig().security().ldapConfig();
    }

    private PasswordFileConfig passwordFileConfig() {
        return serverConfig().security().passwordFileConfig();
    }

    public ConfigSaveState updateEnvironment(final String named, final EnvironmentConfig newEnvDefinition, final String md5) {
        return goConfigDao.updateConfig(new NoOverwriteUpdateConfigCommand() {
            public CruiseConfig update(CruiseConfig cruiseConfig) throws Exception {
                EnvironmentsConfig environments = cruiseConfig.getEnvironments();
                EnvironmentConfig oldConfig = environments.named(new CaseInsensitiveString(named));
                int index = environments.indexOf(oldConfig);
                environments.remove(index);
                environments.add(index, newEnvDefinition);
                return cruiseConfig;
            }

            public String unmodifiedMd5() {
                return md5;
            }
        });
    }

    public boolean isUserAdminOfGroup(final CaseInsensitiveString userName, String groupName) {
        PipelineConfigs group = null;
        if (groupName != null) {
            group = getCurrentConfig().findGroup(groupName);
        }
        return isUserAdmin(new Username(userName)) || isUserAdminOfGroup(userName, group);
    }

    public boolean isUserAdminOfGroup(final CaseInsensitiveString userName, PipelineConfigs group) {
        return group.isUserAnAdmin(userName, rolesForUser(userName));
    }

    public boolean isUserAdmin(Username username) {
        return isAdministrator(CaseInsensitiveString.str(username.getUsername()));
    }

    private boolean isUserTemplateAdmin(Username username) {
        return getCurrentConfig().getTemplates().canViewAndEditTemplate(username.getUsername());
    }

    public GoConfigRevision getConfigAtVersion(String version) {
        GoConfigRevision goConfigRevision = null;
        try {
            goConfigRevision = configRepository.getRevision(version);
        } catch (Exception e) {
            LOGGER.info("[Go Config Service] Could not fetch cruise config xml at version=" + version, e);
        }
        return goConfigRevision;
    }

    public List<PipelineConfig> pipelinesForFetchArtifacts(String pipelineName) {
        return currentCruiseConfig().pipelinesForFetchArtifacts(pipelineName);
    }

    private boolean isValidGroup(String groupName, CruiseConfig cruiseConfig, HttpLocalizedOperationResult result) {
        if (!cruiseConfig.hasPipelineGroup(groupName)) {
            result.notFound(LocalizedMessage.string("PIPELINE_GROUP_NOT_FOUND", groupName), HealthStateType.general(HealthStateScope.forGroup(groupName)));
            return false;
        }
        return true;
    }

    private boolean isAdminOfGroup(String toGroupName, Username username, HttpLocalizedOperationResult result) {
        if (!isUserAdminOfGroup(username.getUsername(), toGroupName)) {
            result.unauthorized(LocalizedMessage.string("UNAUTHORIZED_TO_EDIT_GROUP", toGroupName), HealthStateType.unauthorised());
            return false;
        }
        return true;
    }

    @Deprecated()
    public GoConfigHolder getConfigHolder() {
        return goConfigDao.loadConfigHolder();
    }

    @Deprecated()
    public CruiseConfig loadCruiseConfigForEdit(Username username, HttpLocalizedOperationResult result) {
        if (!isUserAdmin(username) && !isUserTemplateAdmin(username)) {
            result.unauthorized(LocalizedMessage.string("UNAUTHORIZED_TO_ADMINISTER"), HealthStateType.unauthorised());
        }
        return clonedConfigForEdit();
    }

    private CruiseConfig clonedConfigForEdit() {
        return cloner.deepClone(getConfigForEditing());
    }

    public ConfigForEdit<PipelineConfigs> loadGroupForEditing(String groupName, Username username, HttpLocalizedOperationResult result) {
        GoConfigHolder configForEdit = cloner.deepClone(getConfigHolder());
        if (!isValidGroup(groupName, configForEdit.configForEdit, result)) {
            return null;
        }

        if (!isAdminOfGroup(groupName, username, result)) {
            return null;
        }
        PipelineConfigs config = cloner.deepClone(configForEdit.configForEdit.findGroup(groupName));
        return new ConfigForEdit<PipelineConfigs>(config, configForEdit);
    }

    public boolean doesMd5Match(String md5) {
        return configFileMd5().equals(md5);
    }

    public String getServerId() {
        return serverConfig().getServerId();
    }

    public String configChangesFor(String laterMd5, String earlierMd5, LocalizedOperationResult result) {
        try {
            return configRepository.configChangesFor(laterMd5, earlierMd5);
        } catch (IllegalArgumentException e) {
            result.badRequest(LocalizedMessage.string("CONFIG_VERSION_NOT_FOUND"));
        } catch (Exception e) {
            result.internalServerError(LocalizedMessage.string("COULD_NOT_RETRIEVE_CONFIG_DIFF"));
        }
        return null;
    }

    public boolean isAuthorizedToEditTemplate(String templateName, Username username) {
        return isUserAdmin(username) || getCurrentConfig().getTemplates().canUserEditTemplate(templateName, username.getUsername());
    }

    public boolean isAuthorizedToViewAndEditTemplates(Username username) {
        return getCurrentConfig().getTemplates().canViewAndEditTemplate(username.getUsername());
    }

    public void updateUserPipelineSelections(String id, Long userId, CaseInsensitiveString pipelineToAdd) {
        PipelineSelections currentSelections = findOrCreateCurrentPipelineSelectionsFor(id, userId);
        if (!currentSelections.isBlacklist()) {
            currentSelections.addPipelineToSelections(pipelineToAdd);
            pipelineRepository.saveSelectedPipelines(currentSelections);
        }
    }

    public abstract class XmlPartialSaver<T> {
        protected final SAXReader reader;
        private final ConfigElementImplementationRegistry registry;

        protected XmlPartialSaver(ConfigElementImplementationRegistry registry) {
            this.registry = registry;
            reader = new SAXReader();
        }

        private String md5;

        protected ConfigSaveState updatePartial(String xmlPartial, final String md5) throws Exception {
            LOGGER.debug("[Config Save] Updating partial");
            org.dom4j.Document document = documentRoot();
            Element root = document.getRootElement();

            Element configElement = ((Element) root.selectSingleNode(getXpath()));
            List nodes = configElement.getParent().content();
            int index = nodes.indexOf(configElement);

            LOGGER.debug("[Config Save] Converting to object");
            Element newConfigElement = reader.read(new StringReader(xmlPartial)).getRootElement();
            nodes.set(index, newConfigElement);

            return saveConfig(document.asXML(), md5);

        }

        protected ConfigSaveState saveConfig(String xmlString, final String md5) throws Exception {
            LOGGER.debug("[Config Save] Started saving XML");
            MagicalGoConfigXmlLoader configXmlLoader = new MagicalGoConfigXmlLoader(configCache, registry, metricsProbeService);
            final CruiseConfig config = configXmlLoader.loadConfigHolder(xmlString).configForEdit;

            LOGGER.debug("[Config Save] Updating config");
            ConfigSaveState configSaveState = goConfigDao.updateConfig(new NoOverwriteUpdateConfigCommand() {
                public CruiseConfig update(CruiseConfig cruiseConfig) throws Exception {
                    return config;
                }

                public String unmodifiedMd5() {
                    return md5;
                }
            });

            LOGGER.debug("[Config Save] Finished saving XML");
            return configSaveState;
        }

        protected org.dom4j.Document documentRoot() throws Exception {
            CruiseConfig cruiseConfig = goConfigDao.loadForEditing();
            ByteArrayOutputStream out = new ByteArrayOutputStream();
            new MagicalGoConfigXmlWriter(configCache, registry, metricsProbeService).write(cruiseConfig, out, true);
            org.dom4j.Document document = reader.read(new StringReader(out.toString()));
            Map<String, String> map = new HashMap<String, String>();
            map.put("go", MagicalGoConfigXmlWriter.XML_NS);
            //TODO: verify this doesn't cache the factory
            DocumentFactory factory = DocumentFactory.getInstance();
            factory.setXPathNamespaceURIs(map);
            return document;
        }

        protected abstract T valid();

        public String asXml() {
            return new MagicalGoConfigXmlWriter(configCache, registry, metricsProbeService).toXmlPartial(valid());
        }

        public GoConfigValidity saveXml(String xmlPartial, String expectedMd5) {
            GoConfigValidity hasValidRequest = checkValidity();
            if (!hasValidRequest.isValid()) {
                return hasValidRequest;
            }

            try {
                return GoConfigValidity.valid(updatePartial(xmlPartial, expectedMd5));
            } catch (JDOMParseException jsonException) {
                return GoConfigValidity.invalid(String.format("%s - %s", INVALID_CRUISE_CONFIG_XML, jsonException.getMessage())).fromConflict();
            } catch (ConfigMergePreValidationException e) {
                return invalid(e).mergePreValidationError();
            } catch (Exception e) {
                if (e.getCause() instanceof ConfigMergePostValidationException) {
                    return GoConfigValidity.invalid(e.getCause().getMessage()).mergePostValidationError();
                }
                if (e.getCause() instanceof ConfigMergeException) {
                    return GoConfigValidity.invalid(e.getCause().getMessage()).mergeConflict();
                }
                return GoConfigValidity.invalid(e).fromConflict();
            }
        }

        private GoConfigValidity checkValidity() {
            try {
                valid();
                return GoConfigValidity.valid();
            } catch (Exception e) {
                return GoConfigValidity.invalid(e);
            }
        }

        protected final CruiseConfig configForEditing() {
            CruiseConfig config = getConfigForEditing();
            this.md5 = config.getMd5();
            return config;
        }

        public String getMd5() {
            return md5;
        }

        protected String getXpath() {
            throw new RuntimeException("Must provide xpath or override the default updating");
        }
    }

    @Deprecated
    private class XmlPartialStageSaver extends XmlPartialSaver<StageConfig> {
        private final String pipeline;
        private final int stageIndex;

        public XmlPartialStageSaver(String pipeline, int stageIndex) {
            super(registry);
            this.pipeline = pipeline;
            this.stageIndex = stageIndex;
        }

        protected StageConfig valid() {
            CruiseConfig config = configForEditing();
            PipelineConfig pipelineConfig = config.pipelineConfigByName(new CaseInsensitiveString(pipeline));
            bombIf(pipelineConfig.hasTemplate(), String.format("Pipeline '%s' references template '%s'. Cannot edit stage.", pipeline, pipelineConfig.getTemplateName()));
            bombIf(pipelineConfig.size() <= stageIndex, "Stage does not exist.");
            return pipelineConfig.get(stageIndex);
        }

        @Override
        protected String getXpath() {
            return String.format("/cruise/pipelines/pipeline[@name='%s']/stage[%s]", pipeline, stageIndex + 1);
        }
    }

    @Deprecated
    private class XmlPartialBuildSaver extends XmlPartialSaver<JobConfig> {
        private final String pipeline;
        private final String stage;
        private final int buildIndex;

        public XmlPartialBuildSaver(String pipeline, String stage, int buildIndex, final ConfigElementImplementationRegistry registry) {
            super(registry);
            this.pipeline = pipeline;
            this.stage = stage;
            this.buildIndex = buildIndex;
        }

        protected JobConfig valid() {
            CruiseConfig config = configForEditing();
            PipelineConfig pipelineConfig = config.pipelineConfigByName(new CaseInsensitiveString(pipeline));
            bombIf(pipelineConfig.hasTemplate(), String.format("Pipeline '%s' references template '%s'. Cannot edit job.", pipeline, pipelineConfig.getTemplateName()));
            JobConfigs jobConfigs = config.stageConfigByName(new CaseInsensitiveString(pipeline), new CaseInsensitiveString(stage)).allBuildPlans();
            bombIf(jobConfigs.size() <= buildIndex, "Build does not exist.");
            return jobConfigs.get(buildIndex);
        }

        @Override
        protected String getXpath() {
            return String.format("/cruise/pipelines/pipeline[@name='%s']//stage[@name='%s']//job[%s]", pipeline, stage, buildIndex + 1);
        }
    }

    @Deprecated
    private class XmlPartialPipelineSaver extends XmlPartialSaver<PipelineConfig> {
        private final int pipelineIndex;
        private final String groupName;

        public XmlPartialPipelineSaver(String groupName, int pipelineIndex, final ConfigElementImplementationRegistry registry) {
            super(registry);
            this.groupName = groupName;
            this.pipelineIndex = pipelineIndex;
        }

        protected PipelineConfig valid() {
            CruiseConfig config = configForEditing();
            bombIf(!config.exist(pipelineIndex), "Pipeline does not exist.");
            PipelineConfig originalConfig = config.find(groupName, pipelineIndex);
            return originalConfig.getCopyForEditing();
        }

        @Override
        protected String getXpath() {
            return String.format("/cruise/pipelines[@group='%s']/pipeline[%s]", groupName, pipelineIndex + 1);
        }

    }

    @Deprecated
    public XmlPartialSaver templateSaver(int pipelineIndex) {
        return new XmlPartialTemplateSaver(pipelineIndex);
    }

    public XmlPartialSaver templatesSaver() {
        return new XmlPartialTemplatesSaver();
    }

    private class XmlPartialFileSaver extends XmlPartialSaver<CruiseConfig> {
        private final boolean shouldUpgrade;

        XmlPartialFileSaver(final boolean shouldUpgrade, final ConfigElementImplementationRegistry registry) {
            super(registry);
            this.shouldUpgrade = shouldUpgrade;
        }

        protected ConfigSaveState updatePartial(String xmlFile, final String md5) throws Exception {
            if (shouldUpgrade) {
                xmlFile = upgrader.upgradeIfNecessary(xmlFile);
            }
            return saveConfig(xmlFile, md5);
        }

        public String asXml() {
            return configAsXml(valid());
        }

        protected CruiseConfig valid() {
            return configForEditing();
        }
    }

    public String xml() {
        return configAsXml(getConfigForEditing());
    }

    private String configAsXml(CruiseConfig cruiseConfig) {
        final ByteArrayOutputStream outStream = new ByteArrayOutputStream();
        try {
            new MagicalGoConfigXmlWriter(configCache, registry, metricsProbeService).write(cruiseConfig, outStream, true);
            return outStream.toString();
        } catch (Exception e) {
            throw bomb(e);
        }
    }

    @Deprecated
    private class XmlPartialTemplateSaver extends XmlPartialSaver<PipelineTemplateConfig> {
        private final int pipelineIndex;

        public XmlPartialTemplateSaver(int pipelineIndex) {
            super(registry);
            this.pipelineIndex = pipelineIndex;
        }

        @Override
        protected PipelineTemplateConfig valid() {
            CruiseConfig config = configForEditing();
            TemplatesConfig templates = config.getTemplates();
            bombIf(templates.size() <= pipelineIndex, "Template does not exist.");
            PipelineTemplateConfig templateConfig = templates.get(pipelineIndex);
            return templateConfig;
        }

        @Override
        protected String getXpath() {
            return String.format("/cruise/templates/pipeline[%s]", pipelineIndex + 1);
        }
    }

    private class XmlPartialTemplatesSaver extends XmlPartialSaver<TemplatesConfig> {

        private XmlPartialTemplatesSaver() {
            super(registry);
        }

        protected TemplatesConfig valid() {
            CruiseConfig config = configForEditing();
            return config.getTemplates();
        }

        @Override
        protected ConfigSaveState updatePartial(String xmlPartial, String md5) throws Exception {
            org.dom4j.Document document = documentRoot();
            Element root = document.getRootElement();
            Element oldTemplatesDefinition = ((Element) root.selectSingleNode("//cruise/templates"));
            List nodesUnderRoot = root.content();
            if (StringUtils.isBlank(xmlPartial) && oldTemplatesDefinition != null) {
                root.remove(oldTemplatesDefinition);
            } else {
                Element newTemplatesDefinition = reader.read(new StringReader(xmlPartial)).getRootElement();
                if (oldTemplatesDefinition == null) {
                    List<Node> pipelinesNodes = root.selectNodes("//cruise/pipelines");
                    bombIf(pipelinesNodes.size() == 0, "There are no pipelines configured. Please add at least one pipeline in order to use templates.");
                    Node lastPipeline = pipelinesNodes.get(pipelinesNodes.size() - 1);
                    int index = root.indexOf(lastPipeline);
                    nodesUnderRoot.add(index + 1, newTemplatesDefinition);
                } else {
                    int index = nodesUnderRoot.indexOf(oldTemplatesDefinition);
                    nodesUnderRoot.set(index, newTemplatesDefinition);
                }
            }
            return saveConfig(document.asXML(), md5);
        }

        @Override
        protected String getXpath() {
            return "//cruise/templates";
        }

        private void addTemplatesPlaceHolderTo(CruiseConfig cruiseConfig) {
            TemplatesConfig templates = new TemplatesConfig();
            JobConfigs jobConfigs = new JobConfigs();
            jobConfigs.add(new JobConfig(new CaseInsensitiveString("tempJob"), new Resources(), new ArtifactPlans()));
            templates.add(new PipelineTemplateConfig(new CaseInsensitiveString("tempPipeline"), new StageConfig(new CaseInsensitiveString("tempStage"), jobConfigs)));
            cruiseConfig.setTemplates(templates);
        }
    }

    private class XmlPartialPipelineGroupSaver extends XmlPartialSaver<Object> {
        private final String groupName;

        public XmlPartialPipelineGroupSaver(String groupName) {
            super(registry);
            this.groupName = groupName;
        }

        protected Object valid() {
            CruiseConfig config = configForEditing();
            PipelineConfigs group = config.findGroup(groupName);
            return group.getCopyForEditing();
        }

        @Override
        protected String getXpath() {
            return String.format("//cruise/pipelines[@group='%s']", groupName);
        }
    }

    public void saveOrUpdateAgent(AgentInstance agent) {
        AgentConfig agentConfig = agent.agentConfig();
        if (hasAgent(agentConfig.getUuid())) {
            this.updateAgentApprovalStatus(agentConfig.getUuid(), agentConfig.isDisabled());
        } else {
            this.addAgent(agentConfig);
        }
    }

    // for test
    public void forceNotifyListeners() throws Exception {
        goConfigDao.reloadListeners();
    }

    public ConfigElementImplementationRegistry getRegistry() {
        return registry;
    }

}<|MERGE_RESOLUTION|>--- conflicted
+++ resolved
@@ -191,19 +191,6 @@
         return goConfigDao.load();
     }
 
-<<<<<<< HEAD
-=======
-    public void populateLicenseAndConfigValidityInfo(Map<String, Object> model) {
-        GoConfigValidity configValidity = goConfigDao.checkConfigFileValid();
-        if (!configValidity.isValid()) {
-            model.put(GoConstants.ERROR_FOR_PAGE, configValidity.errorMessage());
-        } else {
-            LicenseValidity validLicense = LicenseValidity.VALID_LICENSE;
-            validLicense.populateModel(model);
-        }
-    }
-
->>>>>>> 98b27afc
     public AgentConfig agentByUuid(String uuid) {
         return agents().getAgentByUuid(uuid);
     }
