--- conflicted
+++ resolved
@@ -16,16 +16,13 @@
 
 package com.thoughtworks.go.server.service;
 
-<<<<<<< HEAD
 import java.util.Date;
 
 import com.thoughtworks.go.config.*;
-=======
 import com.thoughtworks.go.config.CaseInsensitiveString;
 import com.thoughtworks.go.config.CruiseConfig;
 import com.thoughtworks.go.config.JobConfigs;
 import com.thoughtworks.go.config.PipelineConfig;
->>>>>>> acdef8b3
 import com.thoughtworks.go.config.materials.Filter;
 import com.thoughtworks.go.config.materials.IgnoredFiles;
 import com.thoughtworks.go.config.materials.dependency.DependencyMaterialConfig;
@@ -81,17 +78,10 @@
     private CruiseConfig cruiseConfig;
     private ServerHealthService serverHealthService;
 
-<<<<<<< HEAD
-    @Before public void setUp() throws Exception {
-        goConfigService = mock(GoConfigService.class);
-        cruiseConfig = new BasicCruiseConfig();
-=======
     @Before
     public void setUp() throws Exception {
         initMocks(this);
-
-        cruiseConfig = new CruiseConfig();
->>>>>>> acdef8b3
+        cruiseConfig = new BasicCruiseConfig();
         when(goConfigService.currentCruiseConfig()).thenReturn(cruiseConfig);
         when(materialChecker.hasPipelineEverRunWith(any(String.class), any(MaterialRevisions.class))).thenReturn(false);
         serverHealthService = new ServerHealthService();
