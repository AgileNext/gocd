/*
 * Copyright 2019 ThoughtWorks, Inc.
 *
 * Licensed under the Apache License, Version 2.0 (the "License");
 * you may not use this file except in compliance with the License.
 * You may obtain a copy of the License at
 *
 *     http://www.apache.org/licenses/LICENSE-2.0
 *
 * Unless required by applicable law or agreed to in writing, software
 * distributed under the License is distributed on an "AS IS" BASIS,
 * WITHOUT WARRANTIES OR CONDITIONS OF ANY KIND, either express or implied.
 * See the License for the specific language governing permissions and
 * limitations under the License.
 */

import {MithrilViewComponent} from "jsx/mithril-component";
import m from "mithril";
import {
  GitMaterialAttributes,
  HgMaterialAttributes,
  Material,
  MaterialAttributes,
  P4MaterialAttributes,
  ScmMaterialAttributes,
  SvnMaterialAttributes,
  TfsMaterialAttributes
} from "models/materials/types";
import {MaterialCheck} from "views/components/config_repos/material_check";
import {CheckboxField, PasswordField, TextField} from "views/components/forms/input_fields";
import {TestConnection} from "views/components/materials/test_connection";
import {TooltipSize} from "views/components/tooltip";
import * as Tooltip from "views/components/tooltip";
import {AdvancedSettings} from "views/pages/pipelines/advanced_settings";
import {DESTINATION_DIR_HELP_MESSAGE, IDENTIFIER_FORMAT_HELP_MESSAGE} from "./messages";

interface Attrs {
  material: Material;
<<<<<<< HEAD
  materialCheck?: boolean;
=======
  showAdvanced: boolean;
>>>>>>> 0d2cbfde
}

abstract class ScmFields extends MithrilViewComponent<Attrs> {
  errs(attrs: MaterialAttributes, key: string): string {
    return attrs.errors().errorsForDisplay(key);
  }

  view(vnode: m.Vnode<Attrs>): m.Children {
    const mattrs = vnode.attrs.material.attributes() as ScmMaterialAttributes;
    let materialTest = <TestConnection material={vnode.attrs.material}/>;
    if (vnode.attrs.materialCheck) {
      materialTest = <MaterialCheck material={vnode.attrs.material}/>;
    }
    return [
      this.requiredFields(mattrs),
<<<<<<< HEAD
      materialTest,
      <AdvancedSettings forceOpen={mattrs.errors().hasErrors("name") || mattrs.errors().hasErrors("destination")}>
=======
      <TestConnection material={vnode.attrs.material}/>,
      this.advancedOptions(mattrs, vnode.attrs.showAdvanced),
    ];
  }

  advancedOptions(mattrs: ScmMaterialAttributes, showAdvanced: boolean): m.Children {
    if (showAdvanced) {
      return <AdvancedSettings forceOpen={mattrs.errors().hasErrors("name") || mattrs.errors().hasErrors("destination")}>
>>>>>>> 0d2cbfde
        {this.extraFields(mattrs)}
        <TextField label={[
          "Alternate Checkout Path",
          " ",
          <Tooltip.Help size={TooltipSize.medium} content={DESTINATION_DIR_HELP_MESSAGE}/>
        ]} property={mattrs.destination} errorText={this.errs(mattrs, "destination")}/>
        <TextField label="Material Name" helpText={IDENTIFIER_FORMAT_HELP_MESSAGE} placeholder="A human-friendly label for this material" property={mattrs.name} errorText={this.errs(mattrs, "name")}/>
      </AdvancedSettings>;
    }
  }

  abstract requiredFields(attrs: MaterialAttributes): m.Children;
  abstract extraFields(attrs: MaterialAttributes): m.Children;
}

export class GitFields extends ScmFields {
  requiredFields(attrs: MaterialAttributes): m.Children {
    const mat = attrs as GitMaterialAttributes;
    return [<TextField label="Repository URL" property={mat.url} errorText={this.errs(attrs, "url")} required={true}/>];
  }

  extraFields(attrs: MaterialAttributes): m.Children {
    const mat = attrs as GitMaterialAttributes;
    return [
      <TextField label="Repository Branch" property={mat.branch} placeholder="master"/>,
      <TextField label="Username" property={mat.username}/>,
      <PasswordField label="Password" property={mat.password}/>,
    ];
  }
}

export class HgFields extends ScmFields {
  requiredFields(attrs: MaterialAttributes): m.Children {
    const mat = attrs as HgMaterialAttributes;
    return [<TextField label="Repository URL" property={mat.url} errorText={this.errs(attrs, "url")} required={true}/>];
  }

  extraFields(attrs: MaterialAttributes): m.Children {
    const mat = attrs as HgMaterialAttributes;
    return [
      <TextField label="Repository Branch" property={mat.branch} placeholder="default"/>,
      <TextField label="Username" property={mat.username}/>,
      <PasswordField label="Password" property={mat.password}/>,
    ];
  }
}

export class SvnFields extends ScmFields {
  requiredFields(attrs: MaterialAttributes): m.Children {
    const mat = attrs as SvnMaterialAttributes;
    return [<TextField label="Repository URL" property={mat.url} errorText={this.errs(attrs, "url")} required={true}/>];
  }

  extraFields(attrs: MaterialAttributes): m.Children {
    const mat = attrs as SvnMaterialAttributes;
    return [
      <TextField label="Username" property={mat.username}/>,
      <PasswordField label="Password" property={mat.password}/>,
      <CheckboxField label="Check Externals" property={mat.checkExternals}/>,
    ];
  }
}

export class P4Fields extends ScmFields {
  requiredFields(attrs: MaterialAttributes): m.Children {
    const mat = attrs as P4MaterialAttributes;
    return [
      <TextField label="P4 [Protocol:][Host:]Port" property={mat.port} errorText={this.errs(attrs, "port")} required={true}/>,
      <TextField label="P4 View" property={mat.view} errorText={this.errs(attrs, "view")} required={true}/>,
    ];
  }

  extraFields(attrs: MaterialAttributes): m.Children {
    const mat = attrs as P4MaterialAttributes;
    return [
      <TextField label="Username" property={mat.username}/>,
      <PasswordField label="Password" property={mat.password}/>,
      <CheckboxField label="Use Ticket Authentication" property={mat.useTickets}/>,
    ];
  }
}

export class TfsFields extends ScmFields {
  requiredFields(attrs: MaterialAttributes): m.Children {
    const mat = attrs as TfsMaterialAttributes;
    return [
      <TextField label="Repository URL" property={mat.url} errorText={this.errs(attrs, "url")} required={true}/>,
      <TextField label="Project Path" property={mat.projectPath} errorText={this.errs(attrs, "projectPath")} required={true}/>,
      <TextField label="Username" property={mat.username} errorText={this.errs(attrs, "username")} required={true}/>,
      <PasswordField label="Password" property={mat.password} errorText={this.errs(attrs, "password")} required={true}/>,
    ];
  }

  extraFields(attrs: MaterialAttributes): m.Children {
    const mat = attrs as TfsMaterialAttributes;
    return [<TextField label="Domain" property={mat.domain}/>];
  }
}<|MERGE_RESOLUTION|>--- conflicted
+++ resolved
@@ -36,11 +36,8 @@
 
 interface Attrs {
   material: Material;
-<<<<<<< HEAD
   materialCheck?: boolean;
-=======
   showAdvanced: boolean;
->>>>>>> 0d2cbfde
 }
 
 abstract class ScmFields extends MithrilViewComponent<Attrs> {
@@ -50,17 +47,13 @@
 
   view(vnode: m.Vnode<Attrs>): m.Children {
     const mattrs = vnode.attrs.material.attributes() as ScmMaterialAttributes;
-    let materialTest = <TestConnection material={vnode.attrs.material}/>;
-    if (vnode.attrs.materialCheck) {
-      materialTest = <MaterialCheck material={vnode.attrs.material}/>;
-    }
+    const materialTest = vnode.attrs.materialCheck ?
+      <TestConnection material={vnode.attrs.material}/> :
+      <MaterialCheck material={vnode.attrs.material}/>;
+
     return [
       this.requiredFields(mattrs),
-<<<<<<< HEAD
       materialTest,
-      <AdvancedSettings forceOpen={mattrs.errors().hasErrors("name") || mattrs.errors().hasErrors("destination")}>
-=======
-      <TestConnection material={vnode.attrs.material}/>,
       this.advancedOptions(mattrs, vnode.attrs.showAdvanced),
     ];
   }
@@ -68,7 +61,6 @@
   advancedOptions(mattrs: ScmMaterialAttributes, showAdvanced: boolean): m.Children {
     if (showAdvanced) {
       return <AdvancedSettings forceOpen={mattrs.errors().hasErrors("name") || mattrs.errors().hasErrors("destination")}>
->>>>>>> 0d2cbfde
         {this.extraFields(mattrs)}
         <TextField label={[
           "Alternate Checkout Path",
